// Copyright (C) 2021 The Android Open Source Project
//
// Licensed under the Apache License, Version 2.0 (the "License");
// you may not use this file except in compliance with the License.
// You may obtain a copy of the License at
//
//      http://www.apache.org/licenses/LICENSE-2.0
//
// Unless required by applicable law or agreed to in writing, software
// distributed under the License is distributed on an "AS IS" BASIS,
// WITHOUT WARRANTIES OR CONDITIONS OF ANY KIND, either express or implied.
// See the License for the specific language governing permissions and
// limitations under the License.


import {searchSegment} from '../../base/binary_search';
import {Actions} from '../../common/actions';
import {hslForSlice} from '../../common/colorizer';
import {PluginContext} from '../../common/plugin_api';
import {NUM} from '../../common/query_result';
<<<<<<< HEAD
import {fromNs, toNs} from '../../common/time';
=======
import {fromNs, TPDuration, TPTime} from '../../common/time';
>>>>>>> bad11ba2
import {TrackData} from '../../common/track_data';
import {
  TrackController,
} from '../../controller/track_controller';
import {globals} from '../../frontend/globals';
import {cachedHsluvToHex} from '../../frontend/hsluv_cache';
import {TimeScale} from '../../frontend/time_scale';
import {NewTrackArgs, Track} from '../../frontend/track';

const BAR_HEIGHT = 3;
const MARGIN_TOP = 4.5;
const RECT_HEIGHT = 30.5;

export const CPU_PROFILE_TRACK_KIND = 'CpuProfileTrack';

export interface Data extends TrackData {
  ids: Float64Array;
  tsStarts: Float64Array;
  callsiteId: Uint32Array;
}

export interface Config {
  utid: number;
}

class CpuProfileTrackController extends TrackController<Config, Data> {
  static readonly kind = CPU_PROFILE_TRACK_KIND;
<<<<<<< HEAD
  async onBoundsChange(start: number, end: number, resolution: number):
=======
  async onBoundsChange(start: TPTime, end: TPTime, resolution: TPDuration):
>>>>>>> bad11ba2
      Promise<Data> {
    const query = `select
        id,
        ts,
        callsite_id as callsiteId
      from cpu_profile_stack_sample
      where utid = ${this.config.utid}
      order by ts`;

    const result = await this.query(query);
    const numRows = result.numRows();
    const data: Data = {
      start,
      end,
      resolution,
      length: numRows,
      ids: new Float64Array(numRows),
      tsStarts: new Float64Array(numRows),
      callsiteId: new Uint32Array(numRows),
    };

    const it = result.iter({id: NUM, ts: NUM, callsiteId: NUM});
    for (let row = 0; it.valid(); it.next(), ++row) {
      data.ids[row] = it.id;
      data.tsStarts[row] = it.ts;
      data.callsiteId[row] = it.callsiteId;
    }

    return data;
  }
}

function colorForSample(callsiteId: number, isHovered: boolean): string {
  const [hue, saturation, lightness] =
      hslForSlice(String(callsiteId), isHovered);
  return cachedHsluvToHex(hue, saturation, lightness);
}

class CpuProfileTrack extends Track<Config, Data> {
  static readonly kind = CPU_PROFILE_TRACK_KIND;
  static create(args: NewTrackArgs): CpuProfileTrack {
    return new CpuProfileTrack(args);
  }

  private centerY = this.getHeight() / 2 + BAR_HEIGHT;
  private markerWidth = (this.getHeight() - MARGIN_TOP - BAR_HEIGHT) / 2;
  private hoveredTs: number|undefined = undefined;

  constructor(args: NewTrackArgs) {
    super(args);
  }

  getHeight() {
    return MARGIN_TOP + RECT_HEIGHT - 1;
  }

  renderCanvas(ctx: CanvasRenderingContext2D): void {
    const {
<<<<<<< HEAD
      timeScale,
=======
      visibleTimeScale: timeScale,
>>>>>>> bad11ba2
    } = globals.frontendLocalState;
    const data = this.data();

    if (data === undefined) return;

    for (let i = 0; i < data.tsStarts.length; i++) {
      const centerX = data.tsStarts[i];
      const selection = globals.state.currentSelection;
      const isHovered = this.hoveredTs === centerX;
      const isSelected = selection !== null &&
          selection.kind === 'CPU_PROFILE_SAMPLE' && selection.ts === centerX;
      const strokeWidth = isSelected ? 3 : 0;
      this.drawMarker(
          ctx,
<<<<<<< HEAD
          timeScale.timeToPx(fromNs(centerX)),
=======
          timeScale.secondsToPx(fromNs(centerX)),
>>>>>>> bad11ba2
          this.centerY,
          isHovered,
          strokeWidth,
          data.callsiteId[i]);
    }

    // Group together identical identical CPU profile samples by connecting them
    // with an horizontal bar.
    let clusterStartIndex = 0;
    while (clusterStartIndex < data.tsStarts.length) {
      const callsiteId = data.callsiteId[clusterStartIndex];

      // Find the end of the cluster by searching for the next different CPU
      // sample. The resulting range [clusterStartIndex, clusterEndIndex] is
      // inclusive and within array bounds.
      let clusterEndIndex = clusterStartIndex;
      while (clusterEndIndex + 1 < data.tsStarts.length &&
             data.callsiteId[clusterEndIndex + 1] === callsiteId) {
        clusterEndIndex++;
      }

      // If there are multiple CPU samples in the cluster, draw a line.
      if (clusterStartIndex !== clusterEndIndex) {
        const startX = data.tsStarts[clusterStartIndex];
        const endX = data.tsStarts[clusterEndIndex];
<<<<<<< HEAD
        const leftPx = timeScale.timeToPx(fromNs(startX)) - this.markerWidth;
        const rightPx = timeScale.timeToPx(fromNs(endX)) + this.markerWidth;
=======
        const leftPx = timeScale.secondsToPx(fromNs(startX)) - this.markerWidth;
        const rightPx = timeScale.secondsToPx(fromNs(endX)) + this.markerWidth;
>>>>>>> bad11ba2
        const width = rightPx - leftPx;
        ctx.fillStyle = colorForSample(callsiteId, false);
        ctx.fillRect(leftPx, MARGIN_TOP, width, BAR_HEIGHT);
      }

      // Move to the next cluster.
      clusterStartIndex = clusterEndIndex + 1;
    }
  }

  drawMarker(
      ctx: CanvasRenderingContext2D, x: number, y: number, isHovered: boolean,
      strokeWidth: number, callsiteId: number): void {
    ctx.beginPath();
    ctx.moveTo(x - this.markerWidth, y - this.markerWidth);
    ctx.lineTo(x, y + this.markerWidth);
    ctx.lineTo(x + this.markerWidth, y - this.markerWidth);
    ctx.lineTo(x - this.markerWidth, y - this.markerWidth);
    ctx.closePath();
    ctx.fillStyle = colorForSample(callsiteId, isHovered);
    ctx.fill();
    if (strokeWidth > 0) {
      ctx.strokeStyle = colorForSample(callsiteId, false);
      ctx.lineWidth = strokeWidth;
      ctx.stroke();
    }
  }

  onMouseMove({x, y}: {x: number, y: number}) {
    const data = this.data();
    if (data === undefined) return;
<<<<<<< HEAD
    const {timeScale} = globals.frontendLocalState;
    const time = toNs(timeScale.pxToTime(x));
=======
    const {
      visibleTimeScale: timeScale,
    } = globals.frontendLocalState;
    const time = timeScale.pxToHpTime(x).nanos;
>>>>>>> bad11ba2
    const [left, right] = searchSegment(data.tsStarts, time);
    const index = this.findTimestampIndex(left, timeScale, data, x, y, right);
    this.hoveredTs = index === -1 ? undefined : data.tsStarts[index];
  }

  onMouseOut() {
    this.hoveredTs = undefined;
  }

  onMouseClick({x, y}: {x: number, y: number}) {
    const data = this.data();
    if (data === undefined) return false;
<<<<<<< HEAD
    const {timeScale} = globals.frontendLocalState;

    const time = toNs(timeScale.pxToTime(x));
=======
    const {
      visibleTimeScale: timeScale,
    } = globals.frontendLocalState;

    const time = timeScale.pxToHpTime(x).nanos;
>>>>>>> bad11ba2
    const [left, right] = searchSegment(data.tsStarts, time);

    const index = this.findTimestampIndex(left, timeScale, data, x, y, right);

    if (index !== -1) {
      const id = data.ids[index];
      const ts = data.tsStarts[index];

      globals.makeSelection(
          Actions.selectCpuProfileSample({id, utid: this.config.utid, ts}));
      return true;
    }
    return false;
  }

  // If the markers overlap the rightmost one will be selected.
  findTimestampIndex(
      left: number, timeScale: TimeScale, data: Data, x: number, y: number,
      right: number): number {
    let index = -1;
    if (left !== -1) {
<<<<<<< HEAD
      const centerX = timeScale.timeToPx(fromNs(data.tsStarts[left]));
=======
      const centerX = timeScale.secondsToPx(fromNs(data.tsStarts[left]));
>>>>>>> bad11ba2
      if (this.isInMarker(x, y, centerX)) {
        index = left;
      }
    }
    if (right !== -1) {
<<<<<<< HEAD
      const centerX = timeScale.timeToPx(fromNs(data.tsStarts[right]));
=======
      const centerX = timeScale.secondsToPx(fromNs(data.tsStarts[right]));
>>>>>>> bad11ba2
      if (this.isInMarker(x, y, centerX)) {
        index = right;
      }
    }
    return index;
  }

  isInMarker(x: number, y: number, centerX: number) {
    return Math.abs(x - centerX) + Math.abs(y - this.centerY) <=
        this.markerWidth;
  }
}

function activate(ctx: PluginContext) {
  ctx.registerTrackController(CpuProfileTrackController);
  ctx.registerTrack(CpuProfileTrack);
}

export const plugin = {
  pluginId: 'perfetto.CpuProfile',
  activate,
};<|MERGE_RESOLUTION|>--- conflicted
+++ resolved
@@ -18,11 +18,7 @@
 import {hslForSlice} from '../../common/colorizer';
 import {PluginContext} from '../../common/plugin_api';
 import {NUM} from '../../common/query_result';
-<<<<<<< HEAD
-import {fromNs, toNs} from '../../common/time';
-=======
 import {fromNs, TPDuration, TPTime} from '../../common/time';
->>>>>>> bad11ba2
 import {TrackData} from '../../common/track_data';
 import {
   TrackController,
@@ -50,11 +46,7 @@
 
 class CpuProfileTrackController extends TrackController<Config, Data> {
   static readonly kind = CPU_PROFILE_TRACK_KIND;
-<<<<<<< HEAD
-  async onBoundsChange(start: number, end: number, resolution: number):
-=======
   async onBoundsChange(start: TPTime, end: TPTime, resolution: TPDuration):
->>>>>>> bad11ba2
       Promise<Data> {
     const query = `select
         id,
@@ -113,11 +105,7 @@
 
   renderCanvas(ctx: CanvasRenderingContext2D): void {
     const {
-<<<<<<< HEAD
-      timeScale,
-=======
       visibleTimeScale: timeScale,
->>>>>>> bad11ba2
     } = globals.frontendLocalState;
     const data = this.data();
 
@@ -132,11 +120,7 @@
       const strokeWidth = isSelected ? 3 : 0;
       this.drawMarker(
           ctx,
-<<<<<<< HEAD
-          timeScale.timeToPx(fromNs(centerX)),
-=======
           timeScale.secondsToPx(fromNs(centerX)),
->>>>>>> bad11ba2
           this.centerY,
           isHovered,
           strokeWidth,
@@ -162,13 +146,8 @@
       if (clusterStartIndex !== clusterEndIndex) {
         const startX = data.tsStarts[clusterStartIndex];
         const endX = data.tsStarts[clusterEndIndex];
-<<<<<<< HEAD
-        const leftPx = timeScale.timeToPx(fromNs(startX)) - this.markerWidth;
-        const rightPx = timeScale.timeToPx(fromNs(endX)) + this.markerWidth;
-=======
         const leftPx = timeScale.secondsToPx(fromNs(startX)) - this.markerWidth;
         const rightPx = timeScale.secondsToPx(fromNs(endX)) + this.markerWidth;
->>>>>>> bad11ba2
         const width = rightPx - leftPx;
         ctx.fillStyle = colorForSample(callsiteId, false);
         ctx.fillRect(leftPx, MARGIN_TOP, width, BAR_HEIGHT);
@@ -200,15 +179,10 @@
   onMouseMove({x, y}: {x: number, y: number}) {
     const data = this.data();
     if (data === undefined) return;
-<<<<<<< HEAD
-    const {timeScale} = globals.frontendLocalState;
-    const time = toNs(timeScale.pxToTime(x));
-=======
     const {
       visibleTimeScale: timeScale,
     } = globals.frontendLocalState;
     const time = timeScale.pxToHpTime(x).nanos;
->>>>>>> bad11ba2
     const [left, right] = searchSegment(data.tsStarts, time);
     const index = this.findTimestampIndex(left, timeScale, data, x, y, right);
     this.hoveredTs = index === -1 ? undefined : data.tsStarts[index];
@@ -221,17 +195,11 @@
   onMouseClick({x, y}: {x: number, y: number}) {
     const data = this.data();
     if (data === undefined) return false;
-<<<<<<< HEAD
-    const {timeScale} = globals.frontendLocalState;
-
-    const time = toNs(timeScale.pxToTime(x));
-=======
     const {
       visibleTimeScale: timeScale,
     } = globals.frontendLocalState;
 
     const time = timeScale.pxToHpTime(x).nanos;
->>>>>>> bad11ba2
     const [left, right] = searchSegment(data.tsStarts, time);
 
     const index = this.findTimestampIndex(left, timeScale, data, x, y, right);
@@ -253,21 +221,13 @@
       right: number): number {
     let index = -1;
     if (left !== -1) {
-<<<<<<< HEAD
-      const centerX = timeScale.timeToPx(fromNs(data.tsStarts[left]));
-=======
       const centerX = timeScale.secondsToPx(fromNs(data.tsStarts[left]));
->>>>>>> bad11ba2
       if (this.isInMarker(x, y, centerX)) {
         index = left;
       }
     }
     if (right !== -1) {
-<<<<<<< HEAD
-      const centerX = timeScale.timeToPx(fromNs(data.tsStarts[right]));
-=======
       const centerX = timeScale.secondsToPx(fromNs(data.tsStarts[right]));
->>>>>>> bad11ba2
       if (this.isInMarker(x, y, centerX)) {
         index = right;
       }
